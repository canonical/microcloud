---
relatedlinks: https://documentation.ubuntu.com/lxd/
---

(get-started)=
# Get started with MicroCloud

MicroCloud is quick to set up.
Once {ref}`installed <howto-install>`, you can start using MicroCloud in the same way as a regular LXD cluster.

This tutorial guides you through installing and initialising MicroCloud in a confined environment, then starting some instances to see what you can do with MicroCloud.
It uses LXD virtual machines (VMs) for the MicroCloud cluster members, so you don't need any extra hardware to follow the tutorial.

```{tip}
<<<<<<< HEAD
   While VMs are used as cluster members for this tutorial, we recommend that you use physical machines in a production environment. You can use VMs as cluster members in testing or development environments. To do so, your host machine must have nested virtualization enabled. See the [Ubuntu Server documentation on how to check if nested virtualization is enabled](https://documentation.ubuntu.com/server/how-to/virtualisation/enable-nested-virtualisation/#check-if-nested-virtualisation-is-enabled).
   
=======
   While VMs are used as cluster members for this tutorial, we recommend that you use physical machines in a production environment. You can use VMs as cluster members in testing or development environments.

>>>>>>> 7c5b51b6
   We also limit each machine in this tutorial to 2 GiB of RAM, which is less than the recommended hardware requirements. In the context of this tutorial, this amount of RAM is sufficient. However, in a production environment, make sure to use machines that fulfil the {ref}`hardware-requirements`.
```

## 1. Install and initialise LXD

```{note}
   You can skip this step if you already have a LXD server installed and initialised on your host machine.
   However, you should make sure that you have a storage pool set up that is big enough to store four VMs. We recommend a minimum storage pool size of 40 GiB.
```

MicroCloud requires LXD version 5.21:

1. Install `snapd`:

   1. Run {command}`snap version` to find out if snap is installed on your system:

      ```{terminal}
      :input: snap version

      snap    2.59.4
      snapd   2.59.4
      series  16
      ubuntu  22.04
      kernel  5.15.0-73-generic
      ```

      If you see a table of version numbers, snap is installed.
      If the version for `snapd` is 2.59 or later, you are all set and can continue with the next step of installing LXD.

   1. If the version for `snapd` is earlier than 2.59, or if the {command}`snap version` command returns an error, run the following commands to install the latest version of `snapd`:

          sudo apt update
          sudo apt install snapd

1. If LXD is already installed, enter the following command to update it:

       sudo snap refresh lxd --channel=5.21/stable

   Otherwise, enter the following command to install LXD:

       sudo snap install lxd

1. Enter the following command to initialise LXD:

       lxd init

   Accept the default values except for the following questions:

   - `Size in GiB of the new loop device (1GiB minimum)`

     Enter `40`.

   - `What IPv4 address should be used? (CIDR subnet notation, “auto” or “none”)`

     Enter `10.1.123.1/24`.

   - `What IPv6 address should be used? (CIDR subnet notation, “auto” or “none”)`

     Enter `fd42:1:1234:1234::1/64`.

   - `Would you like the LXD server to be available over the network? (yes/no)`

     Enter `yes`.

1. Modify the default network so we can later define specific IPv6 addresses for the VMs:

       lxc network set lxdbr0 ipv6.dhcp.stateful true

```{note}
In the steps above, we ask you to specify the IP addresses to be used instead of accepting the defaults. While this is not strictly required for this setup, it causes the example IPs displayed in this tutorial to match what you see on your system, which improves clarity.
```

## 2. Provide storage disks

MicroCloud supports both local and remote storage.
For local storage, you need one disk per cluster member.
For remote storage with high availability (HA), you need at least three disks that are located across three different cluster members.

In this tutorial, we will set up each of the four cluster members with local storage. We will also set up three of the cluster members with remote storage. In total, we will set up seven disks.
It's possible to add remote storage on the fourth cluster member, if desired. However, it is not required for HA.

Complete the following steps to create the required disks in a LXD storage pool:

1. Create a ZFS storage pool called `disks`:

       lxc storage create disks zfs size=100GiB

1. Configure the default volume size for the `disks` pool:

       lxc storage set disks volume.size 10GiB

1. Create four disks to use for local storage:

       lxc storage volume create disks local1 --type block
       lxc storage volume create disks local2 --type block
       lxc storage volume create disks local3 --type block
       lxc storage volume create disks local4 --type block

1. Create three disks to use for remote storage:

       lxc storage volume create disks remote1 --type block size=20GiB
       lxc storage volume create disks remote2 --type block size=20GiB
       lxc storage volume create disks remote3 --type block size=20GiB

1. Check that the disks have been created correctly:

   ```{terminal}
   :input: lxc storage volume list disks
   :user: root
   :host: micro1

   +--------+---------+-------------+--------------+---------+
   |  TYPE  |  NAME   | DESCRIPTION | CONTENT-TYPE | USED BY |
   +--------+---------+-------------+--------------+---------+
   | custom | local1  |             | block        | 0       |
   +--------+---------+-------------+--------------+---------+
   | custom | local2  |             | block        | 0       |
   +--------+---------+-------------+--------------+---------+
   | custom | local3  |             | block        | 0       |
   +--------+---------+-------------+--------------+---------+
   | custom | local4  |             | block        | 0       |
   +--------+---------+-------------+--------------+---------+
   | custom | remote1 |             | block        | 0       |
   +--------+---------+-------------+--------------+---------+
   | custom | remote2 |             | block        | 0       |
   +--------+---------+-------------+--------------+---------+
   | custom | remote3 |             | block        | 0       |
   +--------+---------+-------------+--------------+---------+
   ```

## 3. Create a network

MicroCloud requires an uplink network that the cluster members can use for external connectivity.
See {ref}`explanation-networking` for more information.

Complete the following steps to set up this network:

1. Create a bridge network without any parameters:

       lxc network create microbr0

      (tutorial-note-ips)=
1. Enter the following commands to find out the assigned IPv4 and IPv6 addresses for the network, and note them down:

       lxc network get microbr0 ipv4.address
       lxc network get microbr0 ipv6.address

## 4. Create and configure your VMs

Next, we'll create the VMs that will serve as the MicroCloud cluster members.

Complete the following steps:

1. Create the VMs, but don't start them yet:

       lxc init ubuntu:22.04 micro1 --vm --config limits.cpu=2 --config limits.memory=2GiB -d eth0,ipv4.address=10.1.123.10 -d eth0,ipv6.address=fd42:1:1234:1234::10
       lxc init ubuntu:22.04 micro2 --vm --config limits.cpu=2 --config limits.memory=2GiB -d eth0,ipv4.address=10.1.123.20 -d eth0,ipv6.address=fd42:1:1234:1234::20
       lxc init ubuntu:22.04 micro3 --vm --config limits.cpu=2 --config limits.memory=2GiB -d eth0,ipv4.address=10.1.123.30 -d eth0,ipv6.address=fd42:1:1234:1234::30
       lxc init ubuntu:22.04 micro4 --vm --config limits.cpu=2 --config limits.memory=2GiB -d eth0,ipv4.address=10.1.123.40 -d eth0,ipv6.address=fd42:1:1234:1234::40

   ```{tip}
      Run these commands in sequence, not in parallel.

      LXD downloads the image the first time you use it to initialise a VM. For subsequent runs, LXD uses the cached image. Therefore, the {command}`init` command will take longer to complete on the first run.
   ```

1. Attach the disks to the VMs:

       lxc storage volume attach disks local1 micro1
       lxc storage volume attach disks local2 micro2
       lxc storage volume attach disks local3 micro3
       lxc storage volume attach disks local4 micro4
       lxc storage volume attach disks remote1 micro1
       lxc storage volume attach disks remote2 micro2
       lxc storage volume attach disks remote3 micro3

1. Create and add network interfaces that use the dedicated MicroCloud network to each VM:

       lxc config device add micro1 eth1 nic network=microbr0
       lxc config device add micro2 eth1 nic network=microbr0
       lxc config device add micro3 eth1 nic network=microbr0
       lxc config device add micro4 eth1 nic network=microbr0

1. Start the VMs:

       lxc start micro1
       lxc start micro2
       lxc start micro3
       lxc start micro4

## 5. Install MicroCloud on each VM

Before you can create the MicroCloud cluster, you must install the required snaps on each VM.
In addition, you must configure the network interfaces so they can be used by MicroCloud.
   ```{tip}
   You can run the following commands in parallel on each VM. We recommend that you open three additional terminals, so that you have a terminal for each VM.
   ```
Complete the following steps on each VM (`micro1`, `micro2`, `micro3`, and `micro4`):

   ```{tip}
   Open four terminals, one on each micro vm, to run the commands concurrently (tmux panel multiplexing can help here ;))

1. Access the shell in each VM.
   For example, for `micro1`:

       lxc exec micro1 -- bash

   ```{tip}
   If you get an error message stating that the LXD VM agent is not currently running, the VM hasn't fully started up yet.
   Wait a while and then try again.
   If the error persists, try restarting the VM (`lxc restart micro1`).
   ```
1. MicroCloud requires a network interface that doesn't have an IP address assigned. Thus, configure the network interface connected to `microbr0` to refuse any IP addresses:

       cat << EOF > /etc/netplan/99-microcloud.yaml
       # MicroCloud requires a network interface that doesn't have an IP address
       network:
           version: 2
           ethernets:
               enp6s0:
                   accept-ra: false
                   dhcp4: false
                   link-local: []
       EOF
       chmod 0600 /etc/netplan/99-microcloud.yaml

   ```{note}
   `enp6s0` is the name that the VM assigns to the network interface that we previously added as `eth1`.
   ```

1. Bring the network interface up:

       netplan apply

1. Install the required snaps:

       snap install microceph --channel=squid/stable --cohort="+"
       snap install microovn --channel=24.03/stable --cohort="+"
       snap install microcloud --channel=2/stable --cohort="+"

   ```{note}
   The `--cohort="+"` flag in the command ensures that the same version of the snap is installed on all machines.
   See {ref}`howto-snap-cluster` for more information.
   ```

1. The LXD snap is already installed.
   Refresh it to the latest version:

       snap refresh lxd --channel=5.21/stable --cohort="+"

1. Repeat these steps on all VMs.

## 6. Initialise MicroCloud

We use the `micro1` VM to initialise MicroCloud in the instructions below, but you can use any of the four VMs.

Complete the following steps:

1. Access the shell in `micro1` and start the initialisation process:

       lxc exec micro1 microcloud init

   ```{tip}
   In this tutorial, we initialise MicroCloud interactively.
   Alternatively, you can use a preseed file for {ref}`howto-initialise-preseed`.
   ```

1. Answer the questions:

   1. Select `yes` to select more than one cluster member.
   1. As the address for MicroCloud's internal traffic, select the listed IPv4 address.
   1. Copy the session passphrase.

1. Head to the other VMs (`micro2`, `micro3`, and `micro4`) and start the join process on each:

       lxc exec micro2 microcloud join

   In each joining cluster member, select the listed IPv4 address for MicroCloud's internal traffic.

   When prompted, enter the session passphrase for each joining  member.

1. Return to `micro1` to continue the initialisation process:

   1. Select all listed systems to join the cluster. These should be `micro2`, `micro3`, and `micro4`.
   1. Select `yes` to set up local storage.
   1. Select the listed local disks. These should be `local1`, `local2`, `local3`, and `local4`.

      ```{tip}
      Type `local` to display only the local disks.
      The table is filtered by the characters that you type.
      ```

   1. You don't need to wipe any local disks, because we just created them. Press {kbd}`Enter` without selecting any disks to wipe.
   1. Select `yes` to set up distributed storage.
   1. Select `yes` to confirm that there are fewer disks available than machines.
   1. Select all listed disks (these should be `remote1`, `remote2`, and `remote3`).
   1. You don't need to wipe any remote disks, because we just created them. Press {kbd}`Enter` without selecting any disks to wipe.
   1. You don't need to encrypt any disks to get started.
   1. Select `yes` to optionally configure the CephFS distributed file system.
   1. Press {kbd}`Enter` to accept the default option for the IPv4 or IPv6 CIDR subnet address used for the Ceph internal network.
   1. Press {kbd}`Enter` to accept the default option for the IPv4 or IPv6 CIDR subnet address used for the Ceph public network.
   1. Select `yes` to configure distributed networking.
   1. Select all listed network interfaces. These should be `enp6s0` on all four cluster members.
   1. Specify the IPv4 address that {ref}`you noted down<tutorial-note-ips>` for your `microbr0` network's IPv4 gateway.
   1. Specify an IPv4 address in the address range as the first IPv4 address.
      For example, if your IPv4 gateway is `192.0.2.1/24`, the first address could be `192.0.2.100`.
   1. Specify a higher IPv4 address in the range as the last IPv4 address.
      As we're setting up four machines only, the range must contain a minimum of four addresses, but setting up a bigger range is more fail-safe.
      For example, if your IPv4 gateway is `192.0.2.1/24`, the last address could be `192.0.2.254`.
   1. Specify the IPv6 address that {ref}`you noted down<tutorial-note-ips>` for your `microbr0` network as the IPv6 gateway.
   1. Press {kbd}`Enter` to accept the default option for the DNS addresses for the distributed network.
   1. Press {kbd}`Enter` to accept the default option for configuring an underlay network for OVN.

MicroCloud will now initialise the cluster.
See {ref}`explanation-initialisation` for more information.

See the full process here for the initiating side:

(initialisation-process)=

```{terminal}
:input: microcloud init
:user: root
:host: micro1
:scroll:

Do you want to set up more than one cluster member? (yes/no) [default=yes]: yes
Select an address for MicroCloud's internal traffic:
Space to select; enter to confirm; type to filter results.
Up/down to move; right to select all; left to select none.
       +----------------------+--------+
       |       ADDRESS        | IFACE  |
       +----------------------+--------+
> [X]  | 10.1.123.10          | enp5s0 |
  [ ]  | fd42:1:1234:1234::10 | enp5s0 |
       +----------------------+--------+

 Using address "10.1.123.10" for MicroCloud

Use the following command on systems that you want to join the cluster:

 microcloud join

When requested enter the passphrase:

 koala absorbing update dorsal

Verify the fingerprint "5d0808de679d" is displayed on joining systems.
Waiting to detect systems ...
Systems will appear in the table as they are detected. Select those that should join the cluster:
Space to select; enter to confirm; type to filter results.
Up/down to move; right to select all; left to select none.
       +---------+-------------+--------------+
       |  NAME   |   ADDRESS   | FINGERPRINT  |
       +---------+-------------+--------------+
> [x]  | micro3  | 10.1.123.30 | 4e80954d6a64 |
  [x]  | micro2  | 10.1.123.20 | 84e0b50e13b3 |
  [x]  | micro4  | 10.1.123.40 | 98667a808a99 |
       +---------+-------------+--------------+

 Selected "micro1" at "10.1.123.10"
 Selected "micro3" at "10.1.123.30"
 Selected "micro2" at "10.1.123.20"
 Selected "micro4" at "10.1.123.40"

Would you like to set up local storage? (yes/no) [default=yes]: yes
Select exactly one disk from each cluster member:
Space to select; enter to confirm; type to filter results.
Up/down to move; right to select all; left to select none.
       +----------+---------------+----------+------+------------------------------------------------------+
       | LOCATION |     MODEL     | CAPACITY | TYPE |                         PATH                         |
       +----------+---------------+----------+------+------------------------------------------------------+
  [x]  | micro1   | QEMU HARDDISK | 10.00GiB | scsi | /dev/disk/by-id/scsi-0QEMU_QEMU_HARDDISK_lxd_local1  |
  [ ]  | micro1   | QEMU HARDDISK | 20.00GiB | scsi | /dev/disk/by-id/scsi-0QEMU_QEMU_HARDDISK_lxd_remote1 |
  [x]  | micro2   | QEMU HARDDISK | 10.00GiB | scsi | /dev/disk/by-id/scsi-0QEMU_QEMU_HARDDISK_lxd_local2  |
  [ ]  | micro2   | QEMU HARDDISK | 20.00GiB | scsi | /dev/disk/by-id/scsi-0QEMU_QEMU_HARDDISK_lxd_remote2 |
  [x]  | micro3   | QEMU HARDDISK | 10.00GiB | scsi | /dev/disk/by-id/scsi-0QEMU_QEMU_HARDDISK_lxd_local3  |
  [ ]  | micro3   | QEMU HARDDISK | 20.00GiB | scsi | /dev/disk/by-id/scsi-0QEMU_QEMU_HARDDISK_lxd_remote3 |
> [x]  | micro4   | QEMU HARDDISK | 10.00GiB | scsi | /dev/disk/by-id/scsi-0QEMU_QEMU_HARDDISK_lxd_local4  |
       +----------+---------------+----------+------+------------------------------------------------------+

Select which disks to wipe:
Space to select; enter to confirm; type to filter results.
Up/down to move; right to select all; left to select none.
       +----------+---------------+----------+------+------------------------------------------------------+
       | LOCATION |     MODEL     | CAPACITY | TYPE |                         PATH                         |
       +----------+---------------+----------+------+------------------------------------------------------+
> [ ]  | micro1   | QEMU HARDDISK | 10.00GiB | scsi | /dev/disk/by-id/scsi-0QEMU_QEMU_HARDDISK_lxd_local1  |
  [ ]  | micro2   | QEMU HARDDISK | 10.00GiB | scsi | /dev/disk/by-id/scsi-0QEMU_QEMU_HARDDISK_lxd_local2  |
  [ ]  | micro3   | QEMU HARDDISK | 10.00GiB | scsi | /dev/disk/by-id/scsi-0QEMU_QEMU_HARDDISK_lxd_local3  |
  [ ]  | micro4   | QEMU HARDDISK | 10.00GiB | scsi | /dev/disk/by-id/scsi-0QEMU_QEMU_HARDDISK_lxd_local4  |
       +----------+---------------+----------+------+------------------------------------------------------+

 Using "/dev/disk/by-id/scsi-0QEMU_QEMU_HARDDISK_lxd_local3" on "micro3" for local storage pool
 Using "/dev/disk/by-id/scsi-0QEMU_QEMU_HARDDISK_lxd_local4" on "micro4" for local storage pool
 Using "/dev/disk/by-id/scsi-0QEMU_QEMU_HARDDISK_lxd_local1" on "micro1" for local storage pool
 Using "/dev/disk/by-id/scsi-0QEMU_QEMU_HARDDISK_lxd_local2" on "micro2" for local storage pool

Would you like to set up distributed storage? (yes/no) [default=yes]: yes
Unable to find disks on some systems. Continue anyway? (yes/no) [default=yes]: yes
Select from the available unpartitioned disks:
Space to select; enter to confirm; type to filter results.
Up/down to move; right to select all; left to select none.
       +----------+---------------+----------+------+------------------------------------------------------+
       | LOCATION |     MODEL     | CAPACITY | TYPE |                         PATH                         |
       +----------+---------------+----------+------+------------------------------------------------------+
> [x]  | micro1   | QEMU HARDDISK | 20.00GiB | scsi | /dev/disk/by-id/scsi-0QEMU_QEMU_HARDDISK_lxd_remote1 |
  [x]  | micro2   | QEMU HARDDISK | 20.00GiB | scsi | /dev/disk/by-id/scsi-0QEMU_QEMU_HARDDISK_lxd_remote2 |
  [x]  | micro3   | QEMU HARDDISK | 20.00GiB | scsi | /dev/disk/by-id/scsi-0QEMU_QEMU_HARDDISK_lxd_remote3 |
       +----------+---------------+----------+------+------------------------------------------------------+

Select which disks to wipe:
Space to select; enter to confirm; type to filter results.
Up/down to move; right to select all; left to select none.
       +----------+---------------+----------+------+------------------------------------------------------+
       | LOCATION |     MODEL     | CAPACITY | TYPE |                         PATH                         |
       +----------+---------------+----------+------+------------------------------------------------------+
> [ ]  | micro1   | QEMU HARDDISK | 20.00GiB | scsi | /dev/disk/by-id/scsi-0QEMU_QEMU_HARDDISK_lxd_remote1 |
  [ ]  | micro2   | QEMU HARDDISK | 20.00GiB | scsi | /dev/disk/by-id/scsi-0QEMU_QEMU_HARDDISK_lxd_remote2 |
  [ ]  | micro3   | QEMU HARDDISK | 20.00GiB | scsi | /dev/disk/by-id/scsi-0QEMU_QEMU_HARDDISK_lxd_remote3 |
       +----------+---------------+----------+------+------------------------------------------------------+

 Using 1 disk(s) on "micro1" for remote storage pool
 Using 1 disk(s) on "micro2" for remote storage pool
 Using 1 disk(s) on "micro3" for remote storage pool

Do you want to encrypt the selected disks? (yes/no) [default=no]: no
Would you like to set up CephFS remote storage? (yes/no) [default=yes]:  yes
What subnet (either IPv4 or IPv6 CIDR notation) would you like your Ceph internal traffic on? [default: 10.1.123.0/24]:
What subnet (either IPv4 or IPv6 CIDR notation) would you like your Ceph public traffic on? [default: 10.1.123.0/24]:
Configure distributed networking? (yes/no) [default=yes]:  yes
Select an available interface per system to provide external connectivity for distributed network(s):
Space to select; enter to confirm; type to filter results.
Up/down to move; right to select all; left to select none.
       +----------+--------+----------+
       | LOCATION | IFACE  |   TYPE   |
       +----------+--------+----------+
> [x]  | micro2   | enp6s0 | physical |
  [x]  | micro3   | enp6s0 | physical |
  [x]  | micro1   | enp6s0 | physical |
  [x]  | micro4   | enp6s0 | physical |
       +----------+--------+----------+

 Using "enp6s0" on "micro3" for OVN uplink
 Using "enp6s0" on "micro1" for OVN uplink
 Using "enp6s0" on "micro2" for OVN uplink
 Using "enp6s0" on "micro4" for OVN uplink

Specify the IPv4 gateway (CIDR) on the uplink network (empty to skip IPv4): 192.0.2.1/24
Specify the first IPv4 address in the range to use on the uplink network: 192.0.2.100
Specify the last IPv4 address in the range to use on the uplink network: 192.0.2.254
Specify the IPv6 gateway (CIDR) on the uplink network (empty to skip IPv6): 2001:db8:d:200::1/64
Specify the DNS addresses (comma-separated IPv4 / IPv6 addresses) for the distributed network (default: 192.0.2.1,2001:db8:d:200::1):
Configure dedicated underlay networking? (yes/no) [default=no]:

Initializing new services
 Local MicroCloud is ready
 Local LXD is ready
 Local MicroOVN is ready
 Local MicroCeph is ready
Awaiting cluster formation ...
 Peer "micro2" has joined the cluster
 Peer "micro3" has joined the cluster
 Peer "micro4" has joined the cluster
Configuring cluster-wide devices ...
MicroCloud is ready
```

See the full process here for one of the joining sides (`micro2`):

```{terminal}
:input: microcloud join
:user: root
:host: micro1
:scroll:

Select an address for MicroCloud's internal traffic:
Space to select; enter to confirm; type to filter results.
Up/down to move; right to select all; left to select none.
       +----------------------+--------+
       |        ADDRESS       | IFACE  |
       +----------------------+--------+
> [ ]  | 10.1.123.20          | enp5s0 |
  [ ]  | fd42:1:1234:1234::20 | enp5s0 |
       +----------------------+--------+

Using address "10.1.123.20" for MicroCloud

Verify the fingerprint "84e0b50e13b3" is displayed on the other system.
Specify the passphrase for joining the system: koala absorbing update dorsal
Searching for an eligible system ...

 Found system "micro1" at "10.1.123.10" using fingerprint "5d0808de679d"

Select "micro2" on "micro1" to let it join the cluster

 Received confirmation from system "micro1"

Do not exit out to keep the session alive.
Complete the remaining configuration on "micro1" ...
Successfully joined the MicroCloud cluster and closing the session.
Commencing cluster join of the remaining services (LXD, MicroCeph, MicroOVN)
```

## 7. Inspect your MicroCloud setup

You can now inspect your cluster setup.

```{tip}
You can run these commands on any of the cluster members.
We continue using `micro1`, but you will see the same results on the others.
```
1. Inspect the cluster setup:

   ```{terminal}
   :input: lxc cluster list
   :user: root
   :host: micro1
   :scroll:

   +--------+--------------------------+------------------+--------------+----------------+-------------+--------+-------------------+
   |  NAME  |            URL           |      ROLES       | ARCHITECTURE | FAILURE DOMAIN | DESCRIPTION | STATE  |      MESSAGE      |
   +--------+--------------------------+------------------+--------------+----------------+-------------+--------+-------------------+
   | micro1 | https://10.1.123.10:8443 | database-leader  | x86_64       | default        |             | ONLINE | Fully operational |
   |        |                          | database         |              |                |             |        |                   |
   +--------+--------------------------+------------------+--------------+----------------+-------------+--------+-------------------+
   | micro2 | https://10.1.123.20:8443 | database         | x86_64       | default        |             | ONLINE | Fully operational |
   +--------+--------------------------+------------------+--------------+----------------+-------------+--------+-------------------+
   | micro3 | https://10.1.123.30:8443 | database         | x86_64       | default        |             | ONLINE | Fully operational |
   +--------+--------------------------+------------------+--------------+----------------+-------------+--------+-------------------+
   | micro4 | https://10.1.123.40:8443 | database-standby | x86_64       | default        |             | ONLINE | Fully operational |
   +--------+--------------------------+------------------+--------------+----------------+-------------+--------+-------------------+
   :input: microcloud cluster list
   +--------+------------------+----------+------------------------------------------------------------------+--------+
   |  NAME  |      ADDRESS     | ROLE     |                           FINGERPRINT                            | STATUS |
   +--------+------------------+----------+------------------------------------------------------------------+--------+
   | micro1 | 10.1.123.10:9443 | voter    | 47a74cb2ed8b844544ce71f45e96acb2c8021d4c1ffc2f1f449cdbf2f6898fd8 | ONLINE |
   +--------+------------------+----------+------------------------------------------------------------------+--------+
   | micro2 | 10.1.123.20:9443 | voter    | 56bee3adbd5e1de2186dd22788baffd5e1358e408ec3d9b713ed930741a339f2 | ONLINE |
   +--------+------------------+----------+------------------------------------------------------------------+--------+
   | micro3 | 10.1.123.30:9443 | voter    | aabdd5f64d4c2796a50d6ce9d91939f248bfeb27195426158dff05d660f93f86 | ONLINE |
   +--------+------------------+----------+------------------------------------------------------------------+--------+
   | micro4 | 10.1.123.40:9443 | stand-by | 649ec21815135104f1faa5fca099daddf995f554119c6e34706a2b31681ad1d7 | ONLINE |
   +--------+------------------+----------+------------------------------------------------------------------+--------+
   :input: microceph cluster list
   +--------+------------------+----------+------------------------------------------------------------------+--------+
   |  NAME  |      ADDRESS     | ROLE     |                           FINGERPRINT                            | STATUS |
   +--------+------------------+----------+------------------------------------------------------------------+--------+
   | micro1 | 10.1.123.10:7443 | voter    | a2b370cce1deb02437b583aa73be5e5c519aed75f02f4b98f6df150fd62c648a | ONLINE |
   +--------+------------------+----------+------------------------------------------------------------------+--------+
   | micro2 | 10.1.123.20:7443 | voter    | e37ea1acd14b984152cac4cb861cbe35ac438151233b9d0ee606c44c2e27d759 | ONLINE |
   +--------+------------------+----------+------------------------------------------------------------------+--------+
   | micro3 | 10.1.123.30:7443 | voter    | 152ccf372ecc93faffa8a6801cedd5eca49d977eea72e3f2239245cc22965399 | ONLINE |
   +--------+------------------+----------+------------------------------------------------------------------+--------+
   | micro4 | 10.1.123.40:7443 | stand-by | 9b75b396f6d59481b8c14221942d775cff4d27c5621b0b541eb5ba3245618093 | ONLINE |
   +--------+------------------+----------+------------------------------------------------------------------+--------+
   :input: microovn cluster list
   +--------+------------------+----------+------------------------------------------------------------------+--------+
   |  NAME  |      ADDRESS     | ROLE     |                           FINGERPRINT                            | STATUS |
   +--------+------------------+----------+------------------------------------------------------------------+--------+
   | micro1 | 10.1.123.10:6443 | voter    | a552d316c159a50a4e11253c36a1cd25a3902bee50e24ed1e073ee7728be0410 | ONLINE |
   +--------+------------------+----------+------------------------------------------------------------------+--------+
   | micro2 | 10.1.123.20:6443 | voter    | 2c779eb10409576a33fa01a29cede39abea61f7cd6a07837c369858b515ed02a | ONLINE |
   +--------+------------------+----------+------------------------------------------------------------------+--------+
   | micro3 | 10.1.123.30:6443 | voter    | 7f76cddfdbbe3d768c343b1a5f402842565c25d0e4e3ebbc8514263fc14ea28b | ONLINE |
   +--------+------------------+----------+------------------------------------------------------------------+--------+
   | micro4 | 10.1.123.40:6443 | stand-by | 5d62b2a63dec514c45c07b24ff93e2bd83ad8b9af4ab774aad3d2ac51ee102d5 | ONLINE |
   +--------+------------------+----------+------------------------------------------------------------------+--------+
   ```

1. Inspect the storage setup:

   ```{terminal}
   :input: lxc storage list
   :user: root
   :host: micro1
   :scroll:

   +-----------+--------+--------------------------------------------+---------+---------+
   |  NAME     | DRIVER |         DESCRIPTION                        | USED BY |  STATE  |
   +-----------+--------+--------------------------------------------+---------+---------+
   | local     | zfs    | Local storage on ZFS                       | 8       | CREATED |
   +-----------+--------+--------------------------------------------+---------+---------+
   | remote    | ceph   | Distributed storage on Ceph                | 1       | CREATED |
   +-----------+--------+--------------------------------------------+---------+---------+
   | remote-fs | cephfs | Distributed file-system storage using Ceph | 1       | CREATED |
   +-----------+--------+--------------------------------------------+---------+---------+
   :input: lxc storage info local
   info:
     description: Local storage on ZFS
     driver: zfs
     name: local
     space used: 747.00KiB
     total space: 9.20GiB
   used by:
     volumes:
     - backups (location "micro1")
     - backups (location "micro2")
     - backups (location "micro3")
     - backups (location "micro4")
     - images (location "micro1")
     - images (location "micro2")
     - images (location "micro3")
     - images (location "micro4")
   :input: lxc storage info remote
   info:
     description: Distributed storage on Ceph
     driver: ceph
     name: remote
     space used: 25.41KiB
     total space: 29.67GiB
   used by:
     profiles:
     - default
   :input: lxc storage info remote-fs
   info:
     description: Distributed file-system storage using CephFS
     driver: cephfs
     name: remote-fs
     space used: 0B
     total space: 29.67GiB
   used by: {}
   ```

1. Inspect the OVN network setup:

   ```{terminal}
   :input: lxc network list
   :user: root
   :host: micro1
   :scroll:

   +---------+----------+---------+-----------------+--------------------------+-------------+---------+---------+
   |  NAME   |   TYPE   | MANAGED |      IPV4       |           IPV6           | DESCRIPTION | USED BY |  STATE  |
   +---------+----------+---------+-----------------+--------------------------+-------------+---------+---------+
   | UPLINK  | physical | YES     |                 |                          |             | 1       | CREATED |
   +---------+----------+---------+-----------------+--------------------------+-------------+---------+---------+
   | br-int  | bridge   | NO      |                 |                          |             | 0       |         |
   +---------+----------+---------+-----------------+--------------------------+-------------+---------+---------+
   | default | ovn      | YES     | 198.51.100.1/24 | 2001:db8:d960:91cf::1/64 |             | 1       | CREATED |
   +---------+----------+---------+-----------------+--------------------------+-------------+---------+---------+
   | enp5s0  | physical | NO      |                 |                          |             | 0       |         |
   +---------+----------+---------+-----------------+--------------------------+-------------+---------+---------+
   | enp6s0  | physical | NO      |                 |                          |             | 1       |         |
   +---------+----------+---------+-----------------+--------------------------+-------------+---------+---------+
   | lxdovn1 | bridge   | NO      |                 |                          |             | 0       |         |
   +---------+----------+---------+-----------------+--------------------------+-------------+---------+---------+
   :input: lxc network show default
   config:
     bridge.mtu: "1442"
     ipv4.address: 198.51.100.1/24
     ipv4.nat: "true"
     ipv6.address: 2001:db8:d960:91cf::1/64
     ipv6.nat: "true"
     network: UPLINK
     volatile.network.ipv4.address: 192.0.2.100
     volatile.network.ipv6.address: 2001:db8:e647:610d:216:3eff:fe96:ed5c
   description: ""
   name: default
   type: ovn
   used_by:
   - /1.0/profiles/default
   managed: true
   status: Created
   locations:
   - micro1
   - micro3
   - micro2
   - micro4
   ```

1. Make sure that you can ping the virtual router within OVN.

   1. Within the output of the previous command (`lxc network show default`), find the value for `volatile.network.ipv4.address`. This is the virtual router's IPv4 address.

   1. Ping that IPv4 address.
   ```{terminal}
   :input: ping 192.0.2.100
   :user: root
   :host: micro1
   :scroll:

   PING 192.0.2.100 (192.0.2.100) 56(84) bytes of data.
   64 bytes from 192.0.2.100: icmp_seq=1 ttl=253 time=2.05 ms
   64 bytes from 192.0.2.100: icmp_seq=2 ttl=253 time=2.01 ms
   64 bytes from 192.0.2.100: icmp_seq=3 ttl=253 time=1.78 ms
   ^C
   --- 192.0.2.100 ping statistics ---
   4 packets transmitted, 3 received, 25% packet loss, time 3005ms
   rtt min/avg/max/mdev = 1.777/1.945/2.052/0.120 ms
   :input: ping6 -n 2001:db8:e647:610d:216:3eff:fe96:ed5c
   PING 2001:db8:e647:610d:216:3eff:fe96:ed5c(2001:db8:e647:610d:216:3eff:fe96:ed5c) 56 data bytes
   64 bytes from 2001:db8:e647:610d:216:3eff:fe96:ed5c: icmp_seq=1 ttl=253 time=1.61 ms
   64 bytes from 2001:db8:e647:610d:216:3eff:fe96:ed5c: icmp_seq=2 ttl=253 time=1.99 ms
   64 bytes from 2001:db8:e647:610d:216:3eff:fe96:ed5c: icmp_seq=3 ttl=253 time=15.7 ms
   ^C
   --- 2001:db8:e647:610d:216:3eff:fe96:ed5c ping statistics ---
   3 packets transmitted, 3 received, 0% packet loss, time 2004ms
   rtt min/avg/max/mdev = 1.606/6.432/15.704/6.558 ms
   ```

1. Inspect the default profile:

   ```{terminal}
   :input: lxc profile show default
   :user: root
   :host: micro1
   :scroll:

   config: {}
   description: ""
   devices:
     eth0:
       name: eth0
       network: default
       type: nic
     root:
       path: /
       pool: remote
       type: disk
   name: default
   used_by: []
   ```

## 8. Launch some instances

Now that your MicroCloud cluster is ready to use, let's launch a few instances:

1. Launch an Ubuntu container with the default settings:

       lxc launch ubuntu:22.04 u1

1. Launch another Ubuntu container, but use local storage instead of the default remote storage:

       lxc launch ubuntu:22.04 u2 --storage local

1. Launch an Ubuntu VM:

       lxc launch ubuntu:22.04 u3 --vm

1. Check the list of instances.
   Note that the instances are running on different cluster members.

   ```{terminal}
   :input: lxc list
   :user: root
   :host: micro1
   :scroll:

   +------+---------+---------------------+----------------------------------------------+-----------------+-----------+----------+
   | NAME |  STATE  |        IPV4         |                     IPV6                     |      TYPE       | SNAPSHOTS | LOCATION |
   +------+---------+---------------------+----------------------------------------------+-----------------+-----------+----------+
   | u1   | RUNNING | 198.51.100.2 (eth0) | 2001:db8:d960:91cf:216:3eff:fe4e:9642 (eth0) | CONTAINER       | 0         | micro1   |
   +------+---------+---------------------+----------------------------------------------+-----------------+-----------+----------+
   | u2   | RUNNING | 198.51.100.3 (eth0) | 2001:db8:d960:91cf:216:3eff:fe79:6765 (eth0) | CONTAINER       | 0         | micro3   |
   +------+---------+---------------------+----------------------------------------------+-----------------+-----------+----------+
   | u3   | RUNNING | 198.51.100.4 (eth0) | 2001:db8:d960:91cf:216:3eff:fe66:f24b (eth0) | VIRTUAL-MACHINE | 0         | micro2   |
   +------+---------+---------------------+----------------------------------------------+-----------------+-----------+----------+
   ```

1. Check the storage.
   Note that the instance volumes are located on the specified storage pools.

   ```{terminal}
   :input: lxc storage volume list remote
   :user: root
   :host: micro1
   :scroll:

   +-----------------+------------------------------------------------------------------+-------------+--------------+---------+----------+
   | TYPE | NAME | DESCRIPTION | CONTENT-TYPE | USED BY | LOCATION |
   +-----------------+------------------------------------------------------------------+-------------+--------------+---------+----------+
   | container       | u1                                                               |             | filesystem   | 1       |          |
   +-----------------+------------------------------------------------------------------+-------------+--------------+---------+----------+
   | image           | 17fbc145125c659b7ef926b2de5e5304370083e28846f084a0d514c7a96777bc |             | block        | 1       |          |
   +-----------------+------------------------------------------------------------------+-------------+--------------+---------+----------+
   | image           | 45613e262f8a5fc9467330f679862147c289516f045e3edc313e07ebcb0aab4a |             | filesystem   | 1       |          |
   +-----------------+------------------------------------------------------------------+-------------+--------------+---------+----------+
   | virtual-machine | u3                                                               |             | block        | 1       |          |
   +-----------------+------------------------------------------------------------------+-------------+--------------+---------+----------+
   :input: lxc storage volume list local
   +-----------+------------------------------------------------------------------+-------------+--------------+---------+----------+
   |   TYPE    |                               NAME                               | DESCRIPTION | CONTENT-TYPE | USED BY | LOCATION |
   +-----------+------------------------------------------------------------------+-------------+--------------+---------+----------+
   | container | u2                                                               |             | filesystem   | 1       | micro3   |
   +-----------+------------------------------------------------------------------+-------------+--------------+---------+----------+
   | custom    | backups                                                          |             | filesystem   | 1       | micro2   |
   +-----------+------------------------------------------------------------------+-------------+--------------+---------+----------+
   | custom    | backups                                                          |             | filesystem   | 1       | micro3   |
   +-----------+------------------------------------------------------------------+-------------+--------------+---------+----------+
   | custom    | backups                                                          |             | filesystem   | 1       | micro4   |
   +-----------+------------------------------------------------------------------+-------------+--------------+---------+----------+
   | custom    | backups                                                          |             | filesystem   | 1       | micro1   |
   +-----------+------------------------------------------------------------------+-------------+--------------+---------+----------+
   | custom    | images                                                           |             | filesystem   | 1       | micro2   |
   +-----------+------------------------------------------------------------------+-------------+--------------+---------+----------+
   | custom    | images                                                           |             | filesystem   | 1       | micro3   |
   +-----------+------------------------------------------------------------------+-------------+--------------+---------+----------+
   | custom    | images                                                           |             | filesystem   | 1       | micro4   |
   +-----------+------------------------------------------------------------------+-------------+--------------+---------+----------+
   | custom    | images                                                           |             | filesystem   | 1       | micro1   |
   +-----------+------------------------------------------------------------------+-------------+--------------+---------+----------+
   | image     | 45613e262f8a5fc9467330f679862147c289516f045e3edc313e07ebcb0aab4a |             | filesystem   | 1       | micro3   |
   +-----------+------------------------------------------------------------------+-------------+--------------+---------+----------+
   ```

## 9. Inspect your networking

The instances that you have launched are all on the same subnet.
You can, however, create a different network to isolate some instances from others.

1. Check the list of running instances:

   ```{terminal}
   :input: lxc list
   :user: root
   :host: micro1
   :scroll:

   +------+---------+---------------------+----------------------------------------------+-----------------+-----------+----------+
   | NAME |  STATE  |        IPV4         |                    IPV6                      |      TYPE       | SNAPSHOTS | LOCATION |
   +------+---------+---------------------+----------------------------------------------+-----------------+-----------+----------+
   | u1   | RUNNING | 198.51.100.2 (eth0) | 2001:db8:d960:91cf:216:3eff:fe4e:9642 (eth0) | CONTAINER       | 0         | micro1   |
   +------+---------+---------------------+----------------------------------------------+-----------------+-----------+----------+
   | u2   | RUNNING | 198.51.100.3 (eth0) | 2001:db8:d960:91cf:216:3eff:fe79:6765 (eth0) | CONTAINER       | 0         | micro3   |
   +------+---------+---------------------+----------------------------------------------+-----------------+-----------+----------+
   | u3   | RUNNING | 198.51.100.4 (eth0) | 2001:db8:d960:91cf:216:3eff:fe66:f24b (eth0) | VIRTUAL-MACHINE | 0         | micro2   |
   +------+---------+---------------------+----------------------------------------------+-----------------+-----------+----------+
   ```

1. Access the shell in `u1`:

       lxc exec u1 -- bash

1. Ping the IPv4 address of `u2`:

   ```{terminal}
   :input: ping 198.51.100.3
   :user: root
   :host: u1
   :scroll:

   PING 198.51.100.3 (198.51.100.3) 56(84) bytes of data.
   64 bytes from 198.51.100.3: icmp_seq=1 ttl=64 time=1.33 ms
   64 bytes from 198.51.100.3: icmp_seq=2 ttl=64 time=1.74 ms
   64 bytes from 198.51.100.3: icmp_seq=3 ttl=64 time=0.985 ms
   ^C
   --- 198.51.100.3 ping statistics ---
   3 packets transmitted, 3 received, 0% packet loss, time 2004ms
   rtt min/avg/max/mdev = 0.985/1.352/1.739/0.308 ms
   ```

1. Ping the IPv6 address of `u3`:

   ```{terminal}
   :input: ping6 -n 2001:db8:d960:91cf:216:3eff:fe66:f24b
   :user: root
   :host: u1
   :scroll:

   PING 2001:db8:d960:91cf:216:3eff:fe66:f24b(2001:db8:d960:91cf:216:3eff:fe66:f24b) 56 data bytes
   64 bytes from 2001:db8:d960:91cf:216:3eff:fe66:f24b: icmp_seq=1 ttl=64 time=16.8 ms
   64 bytes from 2001:db8:d960:91cf:216:3eff:fe66:f24b: icmp_seq=2 ttl=64 time=3.41 ms
   64 bytes from 2001:db8:d960:91cf:216:3eff:fe66:f24b: icmp_seq=3 ttl=64 time=3.86 ms
   ^C
   --- 2001:db8:d960:91cf:216:3eff:fe66:f24b ping statistics ---
   3 packets transmitted, 3 received, 0% packet loss, time 2004ms
   rtt min/avg/max/mdev = 3.407/8.012/16.774/6.197 ms
   ```

1. Confirm that the instance has connectivity to the outside world:

   ```{terminal}
   :input: ping www.example.com
   :user: root
   :host: u1
   :scroll:

   PING www.example.com (93.184.216.34) 56(84) bytes of data.
   64 bytes from 93.184.216.34 (93.184.216.34): icmp_seq=1 ttl=49 time=111 ms
   64 bytes from 93.184.216.34 (93.184.216.34): icmp_seq=2 ttl=49 time=95.2 ms
   64 bytes from 93.184.216.34 (93.184.216.34): icmp_seq=3 ttl=49 time=96.2 ms
   ^C
   --- www.example.com ping statistics ---
   3 packets transmitted, 3 received, 0% packet loss, time 2018ms
   rtt min/avg/max/mdev = 95.233/100.870/111.165/7.290 ms
   ```

1. Log out of the `u1` shell:

       exit

1. Create an OVN network with the default settings:

       lxc network create isolated --type=ovn

   There is only one `UPLINK` network, so the new network uses this one as its parent.

1. Show information about the new network:

   ```{terminal}
   :input: lxc network show isolated
   :user: root
   :host: micro1
   :scroll:

   config:
     bridge.mtu: "1442"
     ipv4.address: 198.51.100.201/24
     ipv4.nat: "true"
     ipv6.address: 2001:db8:452a:32b2::1/64
     ipv6.nat: "true"
     network: UPLINK
     volatile.network.ipv4.address: 192.0.2.101
     volatile.network.ipv6.address: 2001:db8:e647:610d:216:3eff:feef:6361
   description: ""
   name: isolated
   type: ovn
   used_by: []
   managed: true
   status: Created
   locations:
   - micro1
   - micro3
   - micro2
   - micro4
   ```

1. Check that you can ping the `volatile.network.ipv4.address`:

   ```{terminal}
   :input: ping 192.0.2.101
   :user: root
   :host: micro1
   :scroll:

   PING 192.0.2.101 (192.0.2.101) 56(84) bytes of data.
   64 bytes from 192.0.2.101: icmp_seq=1 ttl=253 time=1.25 ms
   64 bytes from 192.0.2.101: icmp_seq=2 ttl=253 time=1.04 ms
   64 bytes from 192.0.2.101: icmp_seq=3 ttl=253 time=1.68 ms
   ^C
   --- 192.0.2.101 ping statistics ---
   3 packets transmitted, 3 received, 0% packet loss, time 2002ms
   rtt min/avg/max/mdev = 1.042/1.321/1.676/0.264 ms
   ```

1. Launch an Ubuntu container that uses the new network:

       lxc launch ubuntu:22.04 u4 --network isolated

1. Access the shell in `u4`:

       lxc exec u4 -- bash

1. Confirm that the instance has connectivity to the outside world:

   ```{terminal}
   :input: ping www.example.com
   :user: root
   :host: u4
   :scroll:

   PING www.example.com (93.184.216.34) 56(84) bytes of data.
   64 bytes from 93.184.216.34 (93.184.216.34): icmp_seq=1 ttl=49 time=95.6 ms
   64 bytes from 93.184.216.34 (93.184.216.34): icmp_seq=2 ttl=49 time=118 ms
   64 bytes from 93.184.216.34 (93.184.216.34): icmp_seq=3 ttl=49 time=94.6 ms
   ^C
   --- www.example.com ping statistics ---
   3 packets transmitted, 3 received, 0% packet loss, time 2004ms
   rtt min/avg/max/mdev = 94.573/102.587/117.633/10.646 ms
   ```

1. Ping the IPv4 address of `u2`:

   ```{terminal}
   :input: ping 198.51.100.3
   :user: root
   :host: u4
   :scroll:

   PING 198.51.100.3 (198.51.100.3) 56(84) bytes of data.
   ^C
   --- 198.51.100.3 ping statistics ---
   14 packets transmitted, 0 received, 100% packet loss, time 13301ms
   ```

   The ping fails; `u2` is not reachable because it is on a different OVN subnet.

## 10. Access the UI

Instead of managing your instances and your LXD setup from the command line, you can also use the LXD UI.
See {ref}`lxd:access-ui` for more information.

1. Check the LXD cluster list to determine the IP addresses of the cluster members:

   ```{terminal}
   :input: lxc cluster list
   :user: root
   :host: micro1
   :scroll:

   +--------+--------------------------+------------------+--------------+----------------+-------------+--------+-------------------+
   |  NAME  |            URL           |      ROLES       | ARCHITECTURE | FAILURE DOMAIN | DESCRIPTION | STATE  |      MESSAGE      |
   +--------+--------------------------+------------------+--------------+----------------+-------------+--------+-------------------+
   | micro1 | https://10.1.123.10:8443 | database-leader  | x86_64       | default        |             | ONLINE | Fully operational |
   |        |                          | database         |              |                |             |        |                   |
   +--------+--------------------------+------------------+--------------+----------------+-------------+--------+-------------------+
   | micro2 | https://10.1.123.20:8443 | database         | x86_64       | default        |             | ONLINE | Fully operational |
   +--------+--------------------------+------------------+--------------+----------------+-------------+--------+-------------------+
   | micro3 | https://10.1.123.30:8443 | database         | x86_64       | default        |             | ONLINE | Fully operational |
   +--------+--------------------------+------------------+--------------+----------------+-------------+--------+-------------------+
   | micro4 | https://10.1.123.40:8443 | database-standby | x86_64       | default        |             | ONLINE | Fully operational |
   +--------+--------------------------+------------------+--------------+----------------+-------------+--------+-------------------+
   ```

1. In your web browser, navigate to the URL of one of the cluster members.
   For example, for `micro1`, navigate to `https://10.1.123.10:8443`.

1. By default, MicroCloud uses a self-signed certificate, which will cause a security warning in your browser.
   Use your browser’s mechanism to continue despite the security warning.

   ```{figure} /images/ui_security_warning.png
   :alt: Example for a security warning in Chrome

   Example for a security warning in Chrome
   ```

1. You should now see the LXD UI, prompting you to set up a certificate.

   ```{figure} /images/ui_certificate_selection.png
   :alt: Certificate selection in the LXD UI

   Certificate selection in the LXD UI
   ```

   ```{note}
   Since LXD 5.21, the LXD UI is enabled by default.

   If you don't see the certificate screen, you might have an earlier version of LXD. Run `snap info lxd` to check.
   If you have an earlier version, run the following commands on the cluster member that you're trying to access (for example, `micro1`) to enable the UI:

       snap set lxd ui.enable=true
       systemctl reload snap.lxd.daemon
   ```
1. Follow the instructions in the UI to set up the certificates.

    ```{tip}
    If you create a new certificate, you must transfer it to one of the cluster members to add it to the trust store.

    To do this, use the {ref}`file push command <lxd:instances-access-files-push>`.
    For example:

        lxc file push lxd-ui.crt micro1/root/lxd-ui.crt

    You can then access the shell on that cluster member and add the certificate to the trust store:

        lxc exec micro1 -- bash
        lxc config trust add lxd-ui.crt
    ```

1. You can now browse the UI and inspect, for example, the instances you created and the networks and storage that MicroCloud set up.

   ```{figure} /images/ui_instances.png
   :alt: Instances view in the LXD UI

   Instances view in the LXD UI
   ```

## Next steps

Now that your MicroCloud is up and running, you can start using it!

If you're already familiar with LXD, see {ref}`howto-commands` for a reference of the most common commands.

If you're new to LXD, check out the {ref}`LXD tutorials <lxd:tutorials>` to familiarise yourself with what you can do in LXD:

- {ref}`lxd:tutorial-ui` guides you through common operations in LXD, using the UI.
- {ref}`lxd:first-steps` goes through the same functionality, but using the CLI.

In both tutorials, you can skip the first section about installing and initialising LXD, because LXD is already operational as part of your MicroCloud setup.<|MERGE_RESOLUTION|>--- conflicted
+++ resolved
@@ -12,13 +12,8 @@
 It uses LXD virtual machines (VMs) for the MicroCloud cluster members, so you don't need any extra hardware to follow the tutorial.
 
 ```{tip}
-<<<<<<< HEAD
    While VMs are used as cluster members for this tutorial, we recommend that you use physical machines in a production environment. You can use VMs as cluster members in testing or development environments. To do so, your host machine must have nested virtualization enabled. See the [Ubuntu Server documentation on how to check if nested virtualization is enabled](https://documentation.ubuntu.com/server/how-to/virtualisation/enable-nested-virtualisation/#check-if-nested-virtualisation-is-enabled).
-   
-=======
-   While VMs are used as cluster members for this tutorial, we recommend that you use physical machines in a production environment. You can use VMs as cluster members in testing or development environments.
-
->>>>>>> 7c5b51b6
+
    We also limit each machine in this tutorial to 2 GiB of RAM, which is less than the recommended hardware requirements. In the context of this tutorial, this amount of RAM is sufficient. However, in a production environment, make sure to use machines that fulfil the {ref}`hardware-requirements`.
 ```
 
@@ -213,13 +208,12 @@
 
 Before you can create the MicroCloud cluster, you must install the required snaps on each VM.
 In addition, you must configure the network interfaces so they can be used by MicroCloud.
+
+Complete the following steps on each VM (`micro1`, `micro2`, `micro3`, and `micro4`):
+
    ```{tip}
-   You can run the following commands in parallel on each VM. We recommend that you open three additional terminals, so that you have a terminal for each VM.
-   ```
-Complete the following steps on each VM (`micro1`, `micro2`, `micro3`, and `micro4`):
-
-   ```{tip}
-   Open four terminals, one on each micro vm, to run the commands concurrently (tmux panel multiplexing can help here ;))
+   Open four terminals, one on each micro vm, to run the commands in parallel on each VM. (tmux panel multiplexing can help here ;))
+   ```
 
 1. Access the shell in each VM.
    For example, for `micro1`:
